--- conflicted
+++ resolved
@@ -19,13 +19,9 @@
 import numpy as np
 import pytest
 
-<<<<<<< HEAD
 from orix import sampling
 from orix.sampling import S2_sampling
 from orix.vector import Vector3d
-=======
-from orix.sampling import S2_sampling
->>>>>>> b4269d88
 
 
 class TestS2Sampling:
@@ -96,7 +92,6 @@
 
     def test_cube_mesh_raises(self):
         with pytest.raises(ValueError, match="The `grid_type` hexagonal"):
-<<<<<<< HEAD
             _ = sampling.sample_S2_cube_mesh(2, "hexagonal")
 
     @pytest.mark.parametrize(
@@ -143,7 +138,6 @@
     def test_equal_area_mesh_raises(self):
         with pytest.raises(ValueError, match="Hemisphere must be one of "):
             sampling.sample_S2_equal_area_mesh(10, hemisphere="test")
-=======
             _ = S2_sampling.sample_S2_cube_mesh(2, "hexagonal")
 
     def test_random_sphere_mesh(self):
@@ -178,5 +172,4 @@
 
     @pytest.mark.xfail(raises=NotImplementedError)
     def test_sample_s2_nonexistent(self):
-        S2_sampling.sample_S2(10, "batman")
->>>>>>> b4269d88
+        S2_sampling.sample_S2(10, "batman")