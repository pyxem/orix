# -*- coding: utf-8 -*-
# Copyright 2018-2021 the orix developers
#
# This file is part of orix.
#
# orix is free software: you can redistribute it and/or modify
# it under the terms of the GNU General Public License as published by
# the Free Software Foundation, either version 3 of the License, or
# (at your option) any later version.
#
# orix is distributed in the hope that it will be useful,
# but WITHOUT ANY WARRANTY; without even the implied warranty of
# MERCHANTABILITY or FITNESS FOR A PARTICULAR PURPOSE.  See the
# GNU General Public License for more details.
#
# You should have received a copy of the GNU General Public License
# along with orix.  If not, see <http://www.gnu.org/licenses/>.

"""Point transformations of objects.

Rotations are transformations of three-dimensional space leaving the
origin in place. Rotations can be parametrized numerous ways, but in
orix are handled as unit quaternions. Rotations can act on vectors, or
other rotations, but not scalars. They are often most easily visualised
as being a turn of a certain angle about a certain axis.

.. image:: /_static/img/rotation.png
   :width: 200px
   :alt: Rotation of an object illustrated with an axis and rotation angle.
   :align: center

Rotations can also be *improper*. An improper rotation in orix operates
on vectors as a rotation by the unit quaternion, followed by inversion.
Hence, a mirroring through the x-y plane can be considered an improper
rotation of 180° about the z-axis, illustrated in the figure below.

.. image:: /_static/img/inversion.png
   :width: 200px
   :alt: 180° rotation followed by inversion, leading to a mirror operation.
   :align: center
"""

import warnings

import numpy as np
from scipy.special import hyp0f1

from orix.quaternion import Quaternion
from orix.vector import Vector3d
from orix.scalar import Scalar

# Used to round values below 1e-16 to zero
_FLOAT_EPS = np.finfo(float).eps


class Rotation(Quaternion):
    """Rotation object.

    Rotations support the following mathematical operations:

    - Unary negation.
    - Inversion.
    - Multiplication with other rotations and vectors.

    Rotations inherit all methods from :class:`Quaternion` although behaviour is
    different in some cases.

    Rotations can be converted to other parametrizations, notably the neo-Euler
    representations. See :class:`NeoEuler`.
    """

    def __init__(self, data):
        super().__init__(data)
        self._data = np.concatenate((self.data, np.zeros(self.shape + (1,))), axis=-1)
        if isinstance(data, Rotation):
            self.improper = data.improper
        with np.errstate(divide="ignore", invalid="ignore"):
            self.data = self.data / self.norm.data[..., np.newaxis]

    def __mul__(self, other):
        if isinstance(other, Rotation):
            q = Quaternion(self) * Quaternion(other)
            r = other.__class__(q)
            i = np.logical_xor(self.improper, other.improper)
            r.improper = i
            return r
        if isinstance(other, Quaternion):
            q = Quaternion(self) * other
            return q
        if isinstance(other, Vector3d):
            v = Quaternion(self) * other
            improper = (self.improper * np.ones(other.shape)).astype(bool)
            v[improper] = -v[improper]
            return v
        if isinstance(other, int) or isinstance(other, list):  # has to plus/minus 1
            other = np.atleast_1d(other).astype(int)
        if isinstance(other, np.ndarray):
            assert np.all(
                abs(other) == 1
            ), "Rotations can only be multiplied by 1 or -1"
            r = Rotation(self.data)
            r.improper = np.logical_xor(self.improper, other == -1)
            return r
        return NotImplemented

    def __neg__(self):
        r = self.__class__(self.data)
        r.improper = np.logical_not(self.improper)
        return r

    def __getitem__(self, key):
        r = super().__getitem__(key)
        r.improper = self.improper[key]
        return r

    def __invert__(self):
        r = super().__invert__()
        r.improper = self.improper
        return r

    def unique(self, return_index=False, return_inverse=False, antipodal=True):
        """Returns a new object containing only this object's unique
        entries.

        Two rotations are not unique if:

            - they have the same propriety AND
                - they have the same numerical value OR
                - the numerical value of one is the negative of the
                  other

        Parameters
        ----------
        return_index : bool, optional
            If True, will also return the indices of the (flattened)
            data where the unique entries were found.
        return_inverse : bool, optional
            If True, will also return the indices to reconstruct the
            (flattened) data from the unique data.
        antipodal : bool, optional
            If False, rotations representing the same transformation
            whose values are numerically different (negative) will *not*
            be considered unique.
        """
        if len(self.data) == 0:
            return self.__class__(self.data)
        rotation = self.flatten()
        if antipodal:
            abcd = rotation._differentiators()
        else:
            abcd = np.stack(
                [
                    rotation.a.data,
                    rotation.b.data,
                    rotation.c.data,
                    rotation.d.data,
                    rotation.improper,
                ],
                axis=-1,
            ).round(6)
        _, idx, inv = np.unique(abcd, axis=0, return_index=True, return_inverse=True)
        idx_sort = np.sort(idx)
        dat = rotation[idx_sort]
        dat.improper = rotation.improper[idx_sort]
        if return_index and return_inverse:
            return dat, idx_sort, inv
        elif return_index and not return_inverse:
            return dat, idx_sort
        elif return_inverse and not return_index:
            return dat, inv
        else:
            return dat

    def _differentiators(self):
        a = self.a.data
        b = self.b.data
        c = self.c.data
        d = self.d.data
        i = self.improper
        abcd = np.stack(
            (
                a ** 2,
                b ** 2,
                c ** 2,
                d ** 2,
                a * b,
                a * c,
                a * d,
                b * c,
                b * d,
                c * d,
                i,
            ),
            axis=-1,
        ).round(6)
        return abcd

    def angle_with(self, other):
        """The angle of rotation transforming this rotation to the
        other.

        Returns
        -------
        Scalar
        """
        other = Rotation(other)
        dp = self.unit.dot(other.unit).data
        # Round because some dot products are slightly above 1
        dp = np.round(dp, np.finfo(dp.dtype).precision)
        angles = Scalar(np.nan_to_num(np.arccos(2 * dp ** 2 - 1)))
        return angles

    def outer(self, other, **kwargs):
        """Compute the outer product of this rotation and the other object."""
        r = super().outer(other, **kwargs)
        if isinstance(r, Rotation):
            r.improper = np.logical_xor.outer(self.improper, other.improper)
        if isinstance(r, Vector3d):
            r[self.improper] = -r[self.improper]
        return r

    def flatten(self):
        """A new object with the same data in a single column."""
        r = super().flatten()
        r.improper = self.improper.T.flatten().T
        return r

    @property
    def improper(self):
        """ndarray : True for improper rotations and False otherwise."""
        return self._data[..., -1].astype(bool)

    @improper.setter
    def improper(self, value):
        self._data[..., -1] = value

    def dot_outer(self, other):
        """Scalar : the outer dot product of this rotation and the other."""
        cosines = np.abs(super().dot_outer(other).data)
        if isinstance(other, Rotation):
            improper = self.improper.reshape(self.shape + (1,) * len(other.shape))
            i = np.logical_xor(improper, other.improper)
            cosines = np.minimum(~i, cosines)
        else:
            cosines[self.improper] = 0
        return Scalar(cosines)

    @classmethod
    def from_neo_euler(cls, neo_euler):
        """Creates a rotation from a neo-euler (vector) representation.

        Parameters
        ----------
        neo_euler : NeoEuler
            Vector parametrization of a rotation.
        """
        s = np.sin(neo_euler.angle.data / 2)
        a = np.cos(neo_euler.angle.data / 2)
        b = s * neo_euler.axis.x.data
        c = s * neo_euler.axis.y.data
        d = s * neo_euler.axis.z.data
        r = cls(np.stack([a, b, c, d], axis=-1))
        return r

    def to_euler(self, convention="bunge"):
        """Rotations as Euler angles.

        Parameters
        ----------
        convention : str, optional
            The Euler angle convention used. Only "bunge" is supported.

        Returns
        -------
        ndarray
            Array of Euler angles in radians.
        """
        # TODO: other conventions
        if convention != "bunge":
            raise ValueError(
                "The chosen convention is not supported, 'bunge' is the only option"
            )
        # A.14 from Modelling Simul. Mater. Sci. Eng. 23 (2015) 083501
        n = self.data.shape[:-1]
        e = np.zeros(n + (3,))

        # move into pure numpy
        a, b, c, d = self.a.data, self.b.data, self.c.data, self.d.data

        q_zero_three = a ** 2 + d ** 2
        q_one_two = b ** 2 + c ** 2
        chi = np.sqrt(q_zero_three * q_one_two)

        # P = 1

        if np.sum(q_one_two == 0) > 0:  # checks that this occurs somewhere in data
            alpha = np.arctan2(-2 * a * d, a ** 2 - d ** 2)
            cond = [q_one_two == 0]
            e[..., 0] = np.where(cond, alpha, e[..., 0])
            e[..., 1] = np.where(cond, 0, e[..., 1])
            e[..., 2] = np.where(cond, 0, e[..., 2])

        if np.sum(q_zero_three == 0) > 0:
            alpha = np.arctan2(2 * b * c, b ** 2 - c ** 2)
            cond = [q_zero_three == 0]
            e[..., 0] = np.where(cond, alpha, e[..., 0])
            e[..., 1] = np.where(cond, np.pi, e[..., 1])
            e[..., 2] = np.where(cond, 0, e[..., 2])

        if np.sum(chi != 0) > 0:
            alpha = np.arctan2(
                np.divide(b * d - a * c, chi), np.divide(-a * b - c * d, chi)
            )
            beta = np.arctan2(2 * chi, q_zero_three - q_one_two)
            gamma = np.arctan2(
                np.divide(a * c + b * d, chi), np.divide(c * d - a * b, chi)
            )

            e[..., 0] = np.where(chi != 0, alpha, e[..., 0])
            e[..., 1] = np.where(chi != 0, beta, e[..., 1])
            e[..., 2] = np.where(chi != 0, gamma, e[..., 2])

        return e

    @classmethod
    def from_euler(cls, euler, convention="bunge", direction="crystal2lab"):
        """Creates a rotation from an array of Euler angles in radians.

        Parameters
        ----------
        euler : array-like
            Euler angles in radians in the Bunge convention.
        convention : str
            Only "bunge" is supported for new data.
        direction : str
            "lab2crystal" or "crystal2lab".
        """
        conventions = ["bunge", "Krakow_Hielscher"]
        if convention not in conventions:
            raise ValueError(
                f"The chosen convention is not one of the allowed options {conventions}"
            )
        directions = ["lab2crystal", "crystal2lab"]
        if direction not in directions:
            raise ValueError(
                f"The chosen direction is not one of the allowed options {directions}"
            )

        euler = np.array(euler)
        if np.any(np.abs(euler) > 9):
            warnings.warn(
                "Angles are assumed to be in radians, but degrees might have been "
                "passed"
            )
        n = euler.shape[:-1]
        alpha, beta, gamma = euler[..., 0], euler[..., 1], euler[..., 2]

        if convention == "Krakow_Hielscher":
            # To be applied to the data found at:
            # https://www.repository.cam.ac.uk/handle/1810/263510
            alpha -= np.pi / 2
            gamma -= 3 * np.pi / 2
            zero = np.zeros(n)
            qalpha = Quaternion(
                np.stack((np.cos(alpha / 2), zero, zero, np.sin(alpha / 2)), axis=-1)
            )
            qbeta = Quaternion(
                np.stack((np.cos(beta / 2), zero, np.sin(beta / 2), zero), axis=-1)
            )
            qgamma = Quaternion(
                np.stack((np.cos(gamma / 2), zero, zero, np.sin(gamma / 2)), axis=-1)
            )
            data = qalpha * qbeta * qgamma

            rot = cls(data.data)
            rot.improper = zero
            return rot
        elif convention == "bunge":
            # Uses A.5 & A.6 from Modelling Simul. Mater. Sci. Eng. 23
            # (2015) 083501
            sigma = 0.5 * np.add(alpha, gamma)
            delta = 0.5 * np.subtract(alpha, gamma)
            c = np.cos(beta / 2)
            s = np.sin(beta / 2)

            # Using P = 1 from A.6
            q = np.zeros(n + (4,))
            q[..., 0] = c * np.cos(sigma)
            q[..., 1] = -s * np.cos(delta)
            q[..., 2] = -s * np.sin(delta)
            q[..., 3] = -c * np.sin(sigma)

            for i in [1, 2, 3, 0]:  # flip the zero element last
                q[..., i] = np.where(q[..., 0] < 0, -q[..., i], q[..., i])

            data = Quaternion(q)

            if direction == "lab2crystal":
                data = ~data

            rot = cls(data.data)
            rot.improper = np.zeros((n))
            return rot

    def to_matrix(self):
        """Rotations as orientation matrices [Rowenhorst2015]_.

        Returns
        -------
        ndarray
            Array of orientation matrices.

        References
        ----------
        .. [Rowenhorst2015] D. Rowenhorst, A. D. Rollett, G. S. Rohrer,
            M. Groeber, M. Jackson, P. J. Konijnenberg, M. De Graef,
            "Consistent representations of and conversions between 3D
            rotations," *Modelling and Simulation in Materials Science
            and Engineering* **23** (2015), doi:
            https://doi.org/10.1088/0965-0393/23/8/083501

        Examples
        --------
        >>> import numpy as np
        >>> from orix.quaternion.rotation import Rotation
        >>> r = Rotation([1, 0, 0, 0])
        >>> np.allclose(r.to_matrix(), np.eye(3))
        True
        >>> r = Rotation([0, 1, 0, 0])
        >>> np.allclose(r.to_matrix(), np.diag([1, -1, -1]))
        True
        """
        a, b, c, d = self.a.data, self.b.data, self.c.data, self.d.data
        om = np.zeros(self.shape + (3, 3))

        bb = b ** 2
        cc = c ** 2
        dd = d ** 2
        qq = a ** 2 - (bb + cc + dd)
        bc = b * c
        ad = a * d
        bd = b * d
        ac = a * c
        cd = c * d
        ab = a * b
        om[..., 0, 0] = qq + 2 * bb
        om[..., 0, 1] = 2 * (bc - ad)
        om[..., 0, 2] = 2 * (bd + ac)
        om[..., 1, 0] = 2 * (bc + ad)
        om[..., 1, 1] = qq + 2 * cc
        om[..., 1, 2] = 2 * (cd - ab)
        om[..., 2, 0] = 2 * (bd - ac)
        om[..., 2, 1] = 2 * (cd + ab)
        om[..., 2, 2] = qq + 2 * dd

        return om

    @classmethod
    def from_matrix(cls, matrix):
        """Creates rotations from orientation matrices
        [Rowenhorst2015]_.

        Parameters
        ----------
        matrix : array_like
            Array of orientation matrices.

        Examples
        --------
        >>> import numpy as np
        >>> from orix.quaternion.rotation import Rotation
        >>> r = Rotation.from_matrix(np.eye(3))
        >>> np.allclose(r.data, [1, 0, 0, 0])
        True
        >>> r = Rotation.from_matrix(np.diag([1, -1, -1]))
        >>> np.allclose(r.data, [0, 1, 0, 0])
        True
        """
        om = np.asarray(matrix)
        # Assuming (3, 3) as last two dims
        n = (1,) if om.ndim == 2 else om.shape[:-2]
        q = np.zeros(n + (4,))

        # Compute quaternion components
        q0_almost = 1 + om[..., 0, 0] + om[..., 1, 1] + om[..., 2, 2]
        q1_almost = 1 + om[..., 0, 0] - om[..., 1, 1] - om[..., 2, 2]
        q2_almost = 1 - om[..., 0, 0] + om[..., 1, 1] - om[..., 2, 2]
        q3_almost = 1 - om[..., 0, 0] - om[..., 1, 1] + om[..., 2, 2]
        q[..., 0] = 0.5 * np.sqrt(np.where(q0_almost < _FLOAT_EPS, 0, q0_almost))
        q[..., 1] = 0.5 * np.sqrt(np.where(q1_almost < _FLOAT_EPS, 0, q1_almost))
        q[..., 2] = 0.5 * np.sqrt(np.where(q2_almost < _FLOAT_EPS, 0, q2_almost))
        q[..., 3] = 0.5 * np.sqrt(np.where(q3_almost < _FLOAT_EPS, 0, q3_almost))

        # Modify component signs if necessary
        q[..., 1] = np.where(om[..., 2, 1] < om[..., 1, 2], -q[..., 1], q[..., 1])
        q[..., 2] = np.where(om[..., 0, 2] < om[..., 2, 0], -q[..., 2], q[..., 2])
        q[..., 3] = np.where(om[..., 1, 0] < om[..., 0, 1], -q[..., 3], q[..., 3])

        return cls(Quaternion(q)).unit  # Normalized

    @classmethod
    def identity(cls, shape=(1,)):
        """Create identity rotations.

        Parameters
        ----------
        shape : tuple
            The shape out of which to construct identity quaternions.
        """
        data = np.zeros(shape + (4,))
        data[..., 0] = 1
        return cls(data)

    @property
    def axis(self):
        """The axis of rotation as a :class:`~orix.vector.Vector3d`."""
        axis = Vector3d(np.stack((self.b.data, self.c.data, self.d.data), axis=-1))
        a_is_zero = self.a.data < -1e-6
        axis[a_is_zero] = -axis[a_is_zero]
        norm_is_zero = axis.norm.data == 0
        axis[norm_is_zero] = Vector3d.zvector() * np.sign(self.a[norm_is_zero].data)
        axis.data = axis.data / axis.norm.data[..., np.newaxis]
        return axis

    @property
    def angle(self):
        """The angle of rotation as a :class:`~orix.scalar.Scalar`."""
        return Scalar(2 * np.nan_to_num(np.arccos(np.abs(self.a.data))))

    @classmethod
    def random(cls, shape=(1,)):
        """Uniformly distributed rotations.

        Parameters
        ----------
        shape : int or tuple of int, optional
            The shape of the required object.
        """
        shape = (shape,) if isinstance(shape, int) else shape
        n = int(np.prod(shape))
        rotations = []
        while len(rotations) < n:
            r = np.random.uniform(-1, 1, (3 * n, cls.dim))
            r2 = np.sum(np.square(r), axis=1)
            r = r[np.logical_and(1e-9 ** 2 < r2, r2 <= 1)]
            rotations += list(r)
        return cls(np.array(rotations[:n])).reshape(*shape)

    @classmethod
    def random_vonmises(cls, shape=(1,), alpha=1.0, reference=(1, 0, 0, 0)):
        """Random rotations with a simplified Von Mises-Fisher
        distribution.

        Parameters
        ----------
        shape : int or tuple of int, optional
            The shape of the required object.
        alpha : float
            Parameter for the VM-F distribution. Lower values lead to
            "looser" distributions.
        reference : Rotation
            The center of the distribution.
        """
        shape = (shape,) if isinstance(shape, int) else shape
        reference = Rotation(reference)
        n = int(np.prod(shape))
        sample_size = int(alpha) * n
        rotations = []
        f_max = von_mises(reference, alpha, reference)
        while len(rotations) < n:
            rotation = cls.random(sample_size)
            f = von_mises(rotation, alpha, reference)
            x = np.random.rand(sample_size)
            rotation = rotation[x * f_max < f]
            rotations += list(rotation)
        return cls.stack(rotations[:n]).reshape(*shape)

    @property
    def antipodal(self):
        """Rotation : this and antipodally equivalent rotations."""
        r = self.__class__(np.stack([self.data, -self.data], axis=0))
        r.improper = self.improper
        return r

<<<<<<< HEAD
    def project2euler_fundamental_region(self, fold):
        pass
=======
    def _outer_dask(self, other, chunk_size=20):
        """Compute the product of every rotation in this instance to
        every rotation in another instance, returned as a Dask array.

        Parameters
        ----------
        other : orix.quaternion.Rotation
        chunk_size : int, optional
            Number of rotations per axis in each rotation instance to
            include in each iteration of the computation. Default is 20.

        Returns
        -------
        dask.array.Array

        Notes
        -----
        To get a new rotation from the returned array `rarr`, do
        `r = Rotation(rarr.compute())`.
        """
        r = super()._outer_dask(other, chunk_size=chunk_size)
        return r
>>>>>>> 4bb0cad2


def von_mises(x, alpha, reference=Rotation((1, 0, 0, 0))):
    r"""A vastly simplified Von Mises-Fisher distribution calculation.

    Parameters
    ----------
    x : Rotation
    alpha : float
        Lower values of alpha lead to "looser" distributions.
    reference : Rotation, optional

    Notes
    -----
    This simplified version of the distribution is calculated using

    .. math::
        \frac{\exp\left(2\alpha\cos\left(\omega\right)\right)}{\_0F\_1\left(\frac{N}{2}, \alpha^2\right)}

    where :math:`\omega` is the angle between orientations and :math:`N`
    is the number of relevant dimensions, in this case 3.

    Returns
    -------
    numpy.ndarray
    """
    angle = Rotation(x).angle_with(reference)
    return np.exp(2 * alpha * np.cos(angle.data)) / hyp0f1(1.5, alpha ** 2)<|MERGE_RESOLUTION|>--- conflicted
+++ resolved
@@ -582,10 +582,9 @@
         r.improper = self.improper
         return r
 
-<<<<<<< HEAD
     def project2euler_fundamental_region(self, fold):
         pass
-=======
+
     def _outer_dask(self, other, chunk_size=20):
         """Compute the product of every rotation in this instance to
         every rotation in another instance, returned as a Dask array.
@@ -608,7 +607,6 @@
         """
         r = super()._outer_dask(other, chunk_size=chunk_size)
         return r
->>>>>>> 4bb0cad2
 
 
 def von_mises(x, alpha, reference=Rotation((1, 0, 0, 0))):
