__name__ = "orix"
__version__ = "0.12.dev0"
__author__ = "orix developers"
__author_email__ = "pyxem.team@gmail.com"
__description__ = "orix is an open-source Python library for handling crystal orientation mapping data."
# Sorted by line contributions (ideally excluding lines in notebook files)
__credits__ = [
    "Håkon Wiik Ånes",
    "Ben Martineau",
    "Paddy Harrison",
    "Phillip Crout",
    "Duncan Johnstone",
    "Niels Cautaerts",
    "Austin Gerlt",
    "Anders Christian Mathisen",
    "Simon Høgås",
    "Alexander Clausen",
<<<<<<< HEAD
    "Ondrej Lexa",
=======
    "Viljar Johan Femoen",
>>>>>>> e658e7bf
]<|MERGE_RESOLUTION|>--- conflicted
+++ resolved
@@ -15,9 +15,6 @@
     "Anders Christian Mathisen",
     "Simon Høgås",
     "Alexander Clausen",
-<<<<<<< HEAD
     "Ondrej Lexa",
-=======
     "Viljar Johan Femoen",
->>>>>>> e658e7bf
 ]