--- conflicted
+++ resolved
@@ -25,12 +25,8 @@
 from typing import Any, Dict, List, Optional, Tuple, Union
 
 import matplotlib.axes as maxes
-<<<<<<< HEAD
-=======
 from matplotlib.figure import Figure
 from matplotlib.patches import PathPatch
-import matplotlib.pyplot as plt
->>>>>>> e8987ebf
 import matplotlib.projections as mprojections
 import matplotlib.pyplot as plt
 import numpy as np
