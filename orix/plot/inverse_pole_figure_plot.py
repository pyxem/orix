--- conflicted
+++ resolved
@@ -22,11 +22,7 @@
 rotated by orientations.
 """
 
-<<<<<<< HEAD
 from typing import Any, Dict, List, Optional, Tuple, Union
-=======
-from typing import Any, Union
->>>>>>> 54f272ef
 
 import matplotlib.axes as maxes
 from matplotlib.figure import Figure
@@ -36,16 +32,11 @@
 import numpy as np
 
 from orix.crystal_map import Phase
-<<<<<<< HEAD
-from orix.plot import StereographicPlot
+from orix.measure import pole_density_function
 from orix.plot.direction_color_keys.direction_color_key_tsl import DirectionColorKeyTSL
+from orix.plot.stereographic_plot import ZORDER, StereographicPlot
 from orix.quaternion import Orientation
 from orix.quaternion.symmetry import C1, Symmetry
-=======
-from orix.measure import pole_density_function
-from orix.plot.stereographic_plot import ZORDER, StereographicPlot
-from orix.quaternion.symmetry import C1
->>>>>>> 54f272ef
 from orix.vector import Miller, Vector3d
 
 
@@ -112,13 +103,6 @@
         patches = self.patches
         return patches[self._has_collection(label="sa_sector", collections=patches)[1]]
 
-<<<<<<< HEAD
-    def scatter(
-        self,
-        *args: Union[Tuple[np.ndarray, np.ndarray], Orientation, Vector3d],
-        **kwargs: Any,
-    ) -> None:
-=======
     def pole_density_function(
         self,
         *args: Union[np.ndarray, Vector3d],
@@ -184,7 +168,6 @@
             plt.colorbar(pc, label=label, ax=self)
 
     def scatter(self, *args, **kwargs):
->>>>>>> 54f272ef
         """A scatter plot of sample directions rotated by orientations,
         or orientations to rotate sample directions with.
 
